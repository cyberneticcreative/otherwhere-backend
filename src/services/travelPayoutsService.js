const axios = require('axios');
const crypto = require('crypto');

// Support both old and new env variable names
const AVIASALES_TOKEN = process.env.AVIASALES_TOKEN || process.env.TRAVELPAYOUTS_TOKEN;
const AVIASALES_MARKER = process.env.AVIASALES_MARKER;
const AVIASALES_WL_HOST = process.env.AVIASALES_WL_HOST || 'book.otherwhere.world';

/**
 * Aviasales/TravelPayouts Flight Discovery Service
 *
 * ⚠️  DISCOVERY ONLY - DO NOT USE FOR DIRECT BOOKING
 *
 * This service uses the Aviasales API to discover flights for SMS/AI recommendations.
 * Results should NEVER link directly to affiliate URLs from the API.
 *
 * CORRECT FLOW:
 * 1. Use this service to search flights and show options to user
 * 2. When user wants to book, redirect to /go/flights with search params
 * 3. /go/flights routes through white-label (book.otherwhere.world) for attribution
 *
 * See: /routes/goFlights.js for the booking redirect handler
 */
class TravelPayoutsService {
  /**
   * Generate MD5 signature for API authentication
   * @param {Object} requestBody - Request body object
   * @returns {string} MD5 signature
   */
  generateSignature(requestBody) {
    // Signature = MD5(token:marker:directions_json)
    const directionsJson = JSON.stringify(requestBody.directions);
    const signatureString = `${AVIASALES_TOKEN}:${AVIASALES_MARKER}:${directionsJson}`;
    return crypto.createHash('md5').update(signatureString).digest('hex');
  }

  /**
   * Search for flights based on trip parameters (REAL-TIME API)
   * @param {Object} tripData - Trip search parameters
   * @returns {Promise<Object>} Flight search results
   */
  async searchFlights(tripData) {
    if (!AVIASALES_TOKEN || !AVIASALES_MARKER) {
      throw new Error('Aviasales credentials not configured');
    }

    try {
      // === NORMALIZE INPUT DATA ===
      // Handle both check_in/check_out AND startDate/endDate formats
      const departDate = tripData.startDate || tripData.check_in || tripData.depart_date;
      const returnDate = tripData.endDate || tripData.check_out || tripData.return_date;
      const destination = tripData.destination;
      const origin = tripData.origin;
      const travelers = tripData.travelers || tripData.adults || 1;
      const budget = tripData.budget;

      // === VALIDATION: Check required fields ===
      if (!origin || !destination) {
        throw new Error('Missing origin or destination');
      }

      if (!departDate) {
        throw new Error('Missing departure date. Please specify dates like "Dec 15-19"');
      }

      // Parse destination and origin codes
      const originCity = this.extractCityCode(origin);
      const destCity = this.extractCityCode(destination);

      console.log(`[Aviasales] 🔍 Searching flights: ${originCity} → ${destCity}`);
      console.log(`[Aviasales] 📅 Dates: ${departDate} to ${returnDate || 'one-way'}`);
      console.log(`[Aviasales] 👥 Travelers: ${travelers}`);
      console.log(`[Aviasales] 🔑 Using token:`, AVIASALES_TOKEN?.substring(0, 8) + '...');
      console.log(`[Aviasales] 🏷️  Using marker:`, AVIASALES_MARKER);
      console.log(`[Aviasales] 🌐 WL Host:`, AVIASALES_WL_HOST);

      let flightData = [];

      // === STRATEGY 1: Try v3 prices_for_dates (best for near-term) ===
      try {
        console.log(`[Aviasales] 🚀 Strategy 1: Trying v3/prices_for_dates...`);
        const v3Url = 'https://api.travelpayouts.com/aviasales/v3/prices_for_dates';
        const v3Params = {
          origin: originCity,
          destination: destCity,
          departure_at: departDate,
          return_at: returnDate || undefined,
          currency: budget?.currency || 'USD',
          token: AVIASALES_TOKEN,
          sorting: 'price',
          limit: 30
        };

        const v3Response = await axios.get(v3Url, {
          params: v3Params,
          timeout: 10000
        });

        if (v3Response.data?.success && v3Response.data?.data?.length > 0) {
          flightData = v3Response.data.data;
          console.log(`[Aviasales] ✅ v3 found ${flightData.length} flights`);
        } else {
          console.log(`[Aviasales] ⚠️  v3 returned 0 results, trying fallback...`);
        }
      } catch (v3Error) {
        console.log(`[Aviasales] ⚠️  v3 error:`, v3Error.message);
      }

      // === STRATEGY 2: Fallback to v1 prices/cheap (works for far future) ===
      if (flightData.length === 0) {
        try {
          console.log(`[Aviasales] 🚀 Strategy 2: Trying v1/prices/cheap...`);
          const v1Url = 'https://api.travelpayouts.com/v1/prices/cheap';
          const v1Params = {
            origin: originCity,
            destination: destCity,
            currency: budget?.currency || 'USD',
            token: AVIASALES_TOKEN
          };

          const v1Response = await axios.get(v1Url, {
            params: v1Params,
            timeout: 10000
          });

          if (v1Response.data?.success && v1Response.data?.data?.[destCity]) {
            // v1 returns data grouped by destination
            const destData = v1Response.data.data[destCity];
            // Convert to array and take cheapest options
            flightData = Object.values(destData).slice(0, 5);
            console.log(`[Aviasales] ✅ v1 found ${flightData.length} price options`);
          } else {
            console.log(`[Aviasales] ⚠️  v1 returned no data`);
          }
        } catch (v1Error) {
          console.log(`[Aviasales] ⚠️  v1 error:`, v1Error.message);
        }
      }

      // === STRATEGY 3: Always return white-label link even with no API data ===
      const flights = flightData.length > 0
        ? this.formatDataAPIResults(flightData, tripData)
        : this.generateFallbackFlights(originCity, destCity, departDate, returnDate);

      console.log(`[Aviasales] 🎯 Final result: ${flights.length} flight options`);

      return {
        success: true,
        flights,
        searchParams: {
          origin: originCity,
          destination: destCity,
          dates: `${departDate} - ${returnDate || 'one-way'}`,
          travelers: travelers || 1
        }
      };

    } catch (error) {
      console.error('[Aviasales] API Error:', error.message);

      if (error.response) {
        console.error('[Aviasales] API Response Status:', error.response.status);
        console.error('[Aviasales] API Response Data:', JSON.stringify(error.response.data).substring(0, 500));
      }

      throw new Error(`Failed to search flights: ${error.message}`);
    }
  }

  /**
   * Extract IATA city code from city name
   * @param {string} cityName - City name or code
   * @returns {string} IATA code
   */
  extractCityCode(cityName) {
    // Common city mappings
    const cityMap = {
      // North America
      'los angeles': 'LAX',
      'la': 'LAX',
      'new york': 'NYC',
      'nyc': 'NYC',
      'new york city': 'NYC',
      'san francisco': 'SFO',
      'sf': 'SFO',
      'chicago': 'CHI',
      'miami': 'MIA',
      'boston': 'BOS',
      'seattle': 'SEA',
      'las vegas': 'LAS',
      'orlando': 'ORL',
      'toronto': 'YTO',
      'vancouver': 'YVR',
      'montreal': 'YUL',
<<<<<<< HEAD
=======

      // Europe
      'paris': 'PAR',
      'london': 'LON',
>>>>>>> 7b0ac661
      'dublin': 'DUB',
      'barcelona': 'BCN',
      'rome': 'ROM',
      'amsterdam': 'AMS',
      'berlin': 'BER',
      'madrid': 'MAD',
<<<<<<< HEAD
      'lisbon': 'LIS'
=======
      'lisbon': 'LIS',

      // Asia
      'tokyo': 'TYO',
      'hong kong': 'HKG',
      'hk': 'HKG',
      'singapore': 'SIN',
      'bangkok': 'BKK',
      'seoul': 'SEL',
      'shanghai': 'SHA',
      'beijing': 'BJS',
      'taipei': 'TPE',
      'manila': 'MNL',
      'kuala lumpur': 'KUL',
      'jakarta': 'JKT',
      'delhi': 'DEL',
      'mumbai': 'BOM',
      'dubai': 'DXB',
      'doha': 'DOH'
>>>>>>> 7b0ac661
    };

    const normalized = cityName.toLowerCase().trim();

    // Check if it's already a code (3 letters)
    if (/^[A-Z]{3}$/i.test(cityName)) {
      return cityName.toUpperCase();
    }

    // Look up in map
    return cityMap[normalized] || 'LAX'; // Default to LAX if not found
  }

  /**
   * Format flight results for user display (LEGACY - for v2 cached API)
   * @param {Array} flights - Raw flight data from API
   * @param {Object} tripData - Original search parameters
   * @returns {Array} Formatted flight results
   */
  formatFlightResults(flights, tripData) {
    if (!flights || flights.length === 0) {
      return [];
    }

    // Sort by price (v2 API uses 'value' field)
    const sorted = flights.sort((a, b) => (a.value || 0) - (b.value || 0));

    return sorted.slice(0, 5).map((flight, index) => {
      const price = flight.value || flight.price || 0;
      const currency = (tripData.budget?.currency || 'USD').toUpperCase();

      return {
        rank: index + 1,
        price: `$${price} ${currency}`,
        priceValue: price,
        airline: flight.airline || 'Various',
        departure: flight.depart_date || tripData.startDate,
        returnDate: flight.return_date || tripData.endDate,
        duration: flight.duration || null,
        transfers: flight.number_of_changes || 0,
        // DO NOT include direct affiliate link - use buildGoFlightsURL() instead
        rawData: flight
      };
    });
  }

  /**
   * Generate fallback flight entries when API returns no data
   * Like Kayak fallback - always provide a booking link
   * @param {string} origin - Origin airport code
   * @param {string} destination - Destination airport code
   * @param {string} departDate - Departure date
   * @param {string} returnDate - Return date (optional)
   * @returns {Array} Fallback flight entries
   */
  generateFallbackFlights(origin, destination, departDate, returnDate) {
    console.log(`[Aviasales] 🎯 Generating fallback flight entry (no API prices available)`);

    // Return a single generic flight entry
    // The white-label link will still work for booking
    return [{
      rank: 1,
      price: 'Search flights',
      priceValue: 0,
      airline: 'Multiple Airlines',
      departure: departDate,
      returnDate: returnDate,
      duration: null,
      transfers: null,
      // No affiliateLink - will use white-label URL in getBestBookingURL()
      affiliateLink: null,
      rawData: null
    }];
  }

  /**
   * Format Data API results for user display
   * @param {Array} flights - Flight data from Data API
   * @param {Object} tripData - Original search parameters
   * @returns {Array} Formatted flight results
   */
  formatDataAPIResults(flights, tripData) {
    if (!flights || flights.length === 0) {
      return [];
    }

    // Normalize field names
    const startDate = tripData.startDate || tripData.check_in || tripData.depart_date;
    const endDate = tripData.endDate || tripData.check_out || tripData.return_date;

    // Sort by price
    const sorted = flights.sort((a, b) => (a.price || 0) - (b.price || 0));

    return sorted.slice(0, 5).map((flight, index) => {
      const price = flight.price || 0;
      const currency = flight.currency || tripData.budget?.currency || 'USD';

      // Data API format: transfers, airline
      const airline = flight.airline || 'Various';
      const transfers = flight.transfers || 0;

      return {
        rank: index + 1,
        price: `$${Math.round(price)} ${currency}`,
        priceValue: price,
        airline: airline,
        departure: startDate,
        returnDate: endDate,
        duration: flight.duration || null,
        transfers: transfers,
        // Extract link if available (Data API may include gate links)
        affiliateLink: flight.link || null,
        rawData: flight
      };
    });
  }

  /**
   * Format real-time API proposals for user display (DEPRECATED - needs special access)
   * @param {Array} proposals - Proposals from real-time API
   * @param {Object} tripData - Original search parameters
   * @returns {Array} Formatted flight results
   */
  formatRealTimeResults(proposals, tripData) {
    if (!proposals || proposals.length === 0) {
      return [];
    }

    // Normalize field names
    const startDate = tripData.startDate || tripData.check_in || tripData.depart_date;
    const endDate = tripData.endDate || tripData.check_out || tripData.return_date;

    // Sort by total price
    const sorted = proposals.sort((a, b) => {
      const priceA = a.terms?.price?.total?.amount || 0;
      const priceB = b.terms?.price?.total?.amount || 0;
      return priceA - priceB;
    });

    return sorted.slice(0, 5).map((proposal, index) => {
      const price = proposal.terms?.price?.total?.amount || 0;
      const currency = proposal.terms?.price?.total?.currency || tripData.budget?.currency || 'USD';

      // Extract airline from first segment
      const firstSegment = proposal.segment?.[0];
      const airline = firstSegment?.carrier?.marketing_carrier_name || 'Various';

      // Count total stops/transfers
      const totalStops = proposal.segment?.reduce((sum, seg) => {
        return sum + (seg.stop?.length || 0);
      }, 0) || 0;

      return {
        rank: index + 1,
        price: `$${Math.round(price)} ${currency}`,
        priceValue: price,
        airline: airline,
        departure: startDate,
        returnDate: endDate,
        duration: null, // Can be calculated from segments if needed
        transfers: totalStops,
        // Extract direct affiliate link from proposal (PRIORITY #1)
        affiliateLink: proposal.link || null,
        rawData: proposal
      };
    });
  }

  /**
   * Build white-label booking URL directly (PRIORITY #2)
   * @param {Object} tripData - Trip search parameters
   * @param {string} sessionId - Session ID for subid tracking
   * @returns {string} White-label booking URL
   */
  buildWhiteLabelURL(tripData, sessionId = null) {
    // Normalize field names
    const origin = tripData.origin;
    const destination = tripData.destination;
    const startDate = tripData.startDate || tripData.check_in || tripData.depart_date;
    const endDate = tripData.endDate || tripData.check_out || tripData.return_date;

    // Extract passenger details
    const adults = tripData.adults || tripData.travelers || 1;
    const children = tripData.children || 0;
    const infants = tripData.infants || 0;
    const totalTravelers = adults + children + infants;

    // Extract airport codes
    const originCode = this.extractCityCode(origin);
    const destCode = this.extractCityCode(destination);

    // Format dates as DDMM (e.g., 1411 for Nov 14)
    const formatDate = (dateStr) => {
      // Parse YYYY-MM-DD directly to avoid timezone issues
      const [year, month, day] = dateStr.split('-');
      return `${day}${month}`;
    };

    const departDate = formatDate(startDate);
    const returnDate = endDate ? formatDate(endDate) : '';

    // Determine cabin class code (embedded in flightSearch string)
    // Based on actual URL format from book.otherwhere.world:
    // - Economy simple: YVR1411NYC14012 (2 passengers total)
    // - Business detailed: YVR1411NYC1401c121 (c + 1 adult + 2 children + 1 infant)
    const cabinMap = {
      'economy': '',      // no letter for economy
      'business': 'c',    // c for business
      'first': 'f',       // f for first
      'premium economy': 'w'  // w for premium economy
    };
    const travelClass = (tripData.travelClass || 'economy').toLowerCase();
    const cabinCode = cabinMap[travelClass] || '';

    // Build passenger string
    // - Economy with no breakdown: just total number (e.g., "2")
    // - Business/First OR has breakdown: cabin + adults + children + infants (e.g., "c121")
    let passengerString;
    const needsBreakdown = children > 0 || infants > 0 || cabinCode !== '';

    if (needsBreakdown) {
      // Detailed format: {cabin}{adults}{children}{infants}
      // Example: c121 = business, 1 adult, 2 children, 1 infant
      passengerString = `${cabinCode}${adults}${children}${infants}`;
    } else {
      // Simple format: just total count
      // Example: 2 = 2 passengers (economy assumed)
      passengerString = `${totalTravelers}`;
    }

    // Build flightSearch parameter
    // Format: {origin}{DDMM}{dest}{DDMM}{passengers}
    // Examples:
    //   YVR1411NYC14012 = YVR Nov-14 to NYC Jan-14, 2 passengers economy
    //   YVR1411NYC1401c121 = YVR Nov-14 to NYC Jan-14, business, 1+2+1
    const flightSearch = `${originCode}${departDate}${destCode}${returnDate}${passengerString}`;

    const params = new URLSearchParams({
      flightSearch,
      marker: AVIASALES_MARKER
    });

    if (sessionId) {
      params.set('subid', `ow_${sessionId}`);
    }

    return `https://${AVIASALES_WL_HOST}/?${params.toString()}`;
  }

  /**
   * Build /go/flights URL for proper attribution
   * ⚠️  ALWAYS use this instead of direct affiliate links
   *
   * @param {Object} tripData - Search parameters
   * @param {string} sessionId - Session ID for tracking
   * @param {string} baseUrl - Base URL (defaults to production)
   * @returns {string} /go/flights URL
   */
  buildGoFlightsURL(tripData, sessionId = null, baseUrl = null) {
    // Normalize field names
    const startDate = tripData.startDate || tripData.check_in || tripData.depart_date;
    const endDate = tripData.endDate || tripData.check_out || tripData.return_date;

    const origin = this.extractCityCode(tripData.origin || 'LAX');
    const dest = this.extractCityCode(tripData.destination);

    const params = new URLSearchParams({
      o: origin,
      d: dest,
      dd: startDate,
      ad: (tripData.travelers || tripData.adults || 1).toString(),
      ch: (tripData.children || 0).toString(),
      in: (tripData.infants || 0).toString(),
      cls: tripData.travelClass?.charAt(0)?.toLowerCase() || 'e',
      cur: tripData.budget?.currency || 'USD',
      utm_source: 'sms'
    });

    // Add return date if provided
    if (endDate) {
      params.set('rd', endDate);
    }

    // Add session ID if provided
    if (sessionId) {
      params.set('sid', sessionId);
    }

    // Get base URL and strip any trailing /webhook path
    let base = baseUrl || process.env.BACKEND_WEBHOOK_URL || 'http://localhost:3000';
    base = base.replace(/\/webhook\/?$/, ''); // Remove /webhook or /webhook/ from end

    return `${base}/go/flights?${params.toString()}`;
  }

  /**
   * Get best booking URL with priority logic
   * Priority: proposal.link > white-label > /go/flights
   *
   * @param {Object} flightResults - Flight results with affiliateLink
   * @param {Object} tripData - Original trip search data
   * @param {string} sessionId - Session ID for tracking
   * @returns {string} Best booking URL
   */
  getBestBookingURL(flightResults, tripData, sessionId = null) {
    // PRIORITY #1: Use direct affiliate link from API response
    if (flightResults.flights?.[0]?.affiliateLink) {
      console.log('[TravelPayouts] 🔗 Using direct affiliate link from API');
      return flightResults.flights[0].affiliateLink;
    }

    // PRIORITY #2: Use white-label URL
    if (AVIASALES_WL_HOST && AVIASALES_MARKER) {
      console.log('[TravelPayouts] 🏷️  Using white-label URL (book.otherwhere.world)');
      return this.buildWhiteLabelURL(tripData, sessionId);
    }

    // PRIORITY #3: Fallback to /go/flights redirector
    console.log('[TravelPayouts] ⚠️  Fallback to /go/flights redirector');
    return this.buildGoFlightsURL(tripData, sessionId);
  }

  /**
   * Format flight results as SMS message
   * @param {Object} searchResults - Flight search results
   * @param {Object} tripData - Original trip data for building /go/flights URL
   * @param {string} sessionId - Session ID for tracking
   * @returns {string} Formatted SMS message
   */
  formatSMSMessage(searchResults, tripData, sessionId = null) {
    if (!searchResults.success || searchResults.flights.length === 0) {
      return "Sorry, I couldn't find any flights for your search. Try different dates or destinations!";
    }

    const { flights, searchParams } = searchResults;
    const topFlight = flights[0];

    let message = `✈️ Found ${flights.length} flights!\n\n`;
    message += `🏆 Best Deal: ${topFlight.price}\n`;
    message += `${searchParams.origin} → ${searchParams.destination}\n`;
    message += `${searchParams.dates}\n\n`;

    // List top 3 flights
    flights.slice(0, 3).forEach(flight => {
      message += `${flight.rank}. ${flight.price}`;
      if (flight.transfers > 0) {
        message += ` (${flight.transfers} stop${flight.transfers > 1 ? 's' : ''})`;
      }
      message += `\n`;
    });

    // Add /go/flights booking link (routes through white-label)
    const bookingUrl = this.buildGoFlightsURL(tripData, sessionId);
    message += `\n🔗 Book now: ${bookingUrl}`;
    message += `\n\n💡 Click the link to view all options!`;

    return message;
  }

  /**
   * Check if Aviasales is configured
   * @returns {boolean} True if configured
   */
  isConfigured() {
    return !!(AVIASALES_TOKEN && AVIASALES_MARKER);
  }
}

module.exports = new TravelPayoutsService();<|MERGE_RESOLUTION|>--- conflicted
+++ resolved
@@ -192,22 +192,16 @@
       'toronto': 'YTO',
       'vancouver': 'YVR',
       'montreal': 'YUL',
-<<<<<<< HEAD
-=======
 
       // Europe
       'paris': 'PAR',
       'london': 'LON',
->>>>>>> 7b0ac661
       'dublin': 'DUB',
       'barcelona': 'BCN',
       'rome': 'ROM',
       'amsterdam': 'AMS',
       'berlin': 'BER',
       'madrid': 'MAD',
-<<<<<<< HEAD
-      'lisbon': 'LIS'
-=======
       'lisbon': 'LIS',
 
       // Asia
@@ -227,7 +221,6 @@
       'mumbai': 'BOM',
       'dubai': 'DXB',
       'doha': 'DOH'
->>>>>>> 7b0ac661
     };
 
     const normalized = cityName.toLowerCase().trim();
@@ -419,11 +412,11 @@
     const originCode = this.extractCityCode(origin);
     const destCode = this.extractCityCode(destination);
 
-    // Format dates as DDMM (e.g., 1411 for Nov 14)
+    // Format dates as MMDD (e.g., 0912 for Sept 12)
     const formatDate = (dateStr) => {
       // Parse YYYY-MM-DD directly to avoid timezone issues
       const [year, month, day] = dateStr.split('-');
-      return `${day}${month}`;
+      return `${month}${day}`;
     };
 
     const departDate = formatDate(startDate);
@@ -431,8 +424,8 @@
 
     // Determine cabin class code (embedded in flightSearch string)
     // Based on actual URL format from book.otherwhere.world:
-    // - Economy simple: YVR1411NYC14012 (2 passengers total)
-    // - Business detailed: YVR1411NYC1401c121 (c + 1 adult + 2 children + 1 infant)
+    // - Economy simple: YVR0912YTO11122 (2 passengers total)
+    // - Business detailed: YVR0912YTO1112c121 (c + 1 adult + 2 children + 1 infant)
     const cabinMap = {
       'economy': '',      // no letter for economy
       'business': 'c',    // c for business
@@ -459,10 +452,10 @@
     }
 
     // Build flightSearch parameter
-    // Format: {origin}{DDMM}{dest}{DDMM}{passengers}
+    // Format: {origin}{MMDD}{dest}{MMDD}{passengers}
     // Examples:
-    //   YVR1411NYC14012 = YVR Nov-14 to NYC Jan-14, 2 passengers economy
-    //   YVR1411NYC1401c121 = YVR Nov-14 to NYC Jan-14, business, 1+2+1
+    //   YVR0912YTO11121 = YVR Sept-12 to YTO Nov-12, 1 passenger economy
+    //   YVR0912YTO1112c121 = YVR Sept-12 to YTO Nov-12, business, 1+2+1
     const flightSearch = `${originCode}${departDate}${destCode}${returnDate}${passengerString}`;
 
     const params = new URLSearchParams({
