--- conflicted
+++ resolved
@@ -72,19 +72,8 @@
             console.log(`ℹ️ No booking token available for this flight`);
           }
 
-<<<<<<< HEAD
-          // Use booking token if available (preferred method)
-          if (selectedFlight.bookingToken) {
-            // Use Google Flights booking URL with token (tfu parameter)
-            bookingUrl = `https://www.google.com/travel/flights/booking?tfu=${encodeURIComponent(selectedFlight.bookingToken)}`;
-            console.log(`🔗 Generated Google Flights booking URL using token`);
-          }
-          // Fallback: Use search URL if no token available
-          else if (session.lastFlightSearch) {
-=======
           // STRATEGY 2: Fallback to Google Flights search URL
           if (!bookingUrl && session.lastFlightSearch) {
->>>>>>> 674987dc
             const { origin, destination, startDate, endDate } = session.lastFlightSearch;
             if (origin && destination && startDate) {
               // Construct Google Flights search URL as fallback
@@ -95,12 +84,8 @@
                 bookingUrl += `%20returning%20${endDate}`;
               }
 
-<<<<<<< HEAD
-              console.log(`🔗 Generated Google Flights search URL (no token): ${origin} → ${destination} on ${startDate}`);
-=======
               urlType = 'fallback-search';
               console.log(`🔗 Using fallback search URL: ${origin} → ${destination} on ${startDate}`);
->>>>>>> 674987dc
             }
           }
 
